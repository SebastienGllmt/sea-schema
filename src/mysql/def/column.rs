--- conflicted
+++ resolved
@@ -18,13 +18,8 @@
     pub default: Option<ColumnDefault>,
     /// Extra definitions for this column, e.g. auto_increment
     pub extra: ColumnExtra,
-<<<<<<< HEAD
-    /// The generation expression if this is a generated column 
+    /// The generation expression if this is a generated column
     pub expression: Option<ColumnExpression>,
-=======
-    /// The generation expression if this is a generated column
-    pub expression: Option<String>,
->>>>>>> c8cd6001
     /// User comments
     pub comment: String,
 }
